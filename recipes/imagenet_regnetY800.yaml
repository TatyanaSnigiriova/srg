--- conflicted
+++ resolved
@@ -33,10 +33,6 @@
 sg_model:
   _target_: super_gradients.SgModel
   experiment_name: ${experiment_name}
-<<<<<<< HEAD
-=======
-  multi_gpu: ${multi_gpu}
   model_checkpoints_location: ${model_checkpoints_location}
->>>>>>> d004d45c
 
 architecture: regnetY800