from super_gradients.training.sg_model import SgModel
from typing import Union
from torch import nn
from super_gradients.common.abstractions.abstract_logger import get_logger
from super_gradients.training import utils as core_utils
from super_gradients.training.utils import sg_model_utils
from super_gradients.training.utils.checkpoint_utils import read_ckpt_state_dict, load_checkpoint_to_model
from super_gradients.training.pretrained_models import PRETRAINED_NUM_CLASSES
from super_gradients.training.utils import get_param
from super_gradients.training.utils.callbacks import PhaseContext
<<<<<<< HEAD
from super_gradients.training.utils.checkpoint_utils import read_ckpt_state_dict, \
    load_checkpoint_to_model
from super_gradients.training.exceptions.kd_model_exceptions import ArchitectureKwargsException, \
    UnsupportedKDArchitectureException, InconsistentParamsException, UnsupportedKDModelArgException, \
    TeacherKnowledgeException, UndefinedNumClassesException
=======
>>>>>>> a33b1c1d

logger = get_logger(__name__)


class KDModel(SgModel):
    """
    KDModel

    This class extends SgModel to support knowledge distillation.
    """

    def build_model(self,  # noqa: C901 - too complex
                    architecture: Union[str, nn.Module] = 'kd_module',
                    arch_params={},
                    *args, **kwargs):

        """
        :param architecture:               Should be ignored (currently, as we support only one kd_module)
         (defult='kd_module')

        :param arch_params:                A dictionary like object with the following keys/values:

          student: torch.nn.Module - the student model, if None is given- it will be instantiated according to
            student_architecture and student_arch_params (default=None)

          teacher: torch.nn.Module - the teacher model, if None is given- it will be instantiated according to
            teacher_architecture and teacher_arch_params (default=None)

          run_teacher_on_eval:   Whether to run self.teacher at eval mode regardless of self.train(mode) (default=False)

          student_architecture:       Defines the student's architecture from models/ALL_ARCHITECTURES (discarded in
           case 'student' is passed through arch_params) (default=none)

          teacher_architecture:       Defines the teacher's architecture from models/ALL_ARCHITECTURES (discarded in
           case 'teacher' is passed through arch_params) (default=None)

          student_arch_params:        Architecture H.P. e.g.: block, num_blocks, num_classes, etc for student net.
           (deafult={})

          teacher_arch_params:        Architecture H.P. e.g.: block, num_blocks, num_classes, etc for teacher net.
           (default={})

          teacher_checkpoint_path:    Local path to the teacher's checkpoint. Note that when passing pretrained_weights
                                           through teacher_arch_params these weights will be overridden by the
                                           pretrained checkpoint. (default=None)

          load_kd_model_checkpoint:   Whether to load an entire KDModule checkpoint (used to continue KD training)
           (default=False)

          kd_model_source_ckpt_folder_name: Folder name to load an entire KDModule checkpoint from
            (self.experiment_name if none is given) to resume KD training (default=None)

          kd_model_external_checkpoint_path: The path to the external checkpoint to be loaded. Can be absolute or relative
                                           (ie: path/to/checkpoint.pth). If provided, will automatically attempt to
                                           load the checkpoint even if the load_checkpoint flag is not provided.
                                           (deafult=None)
        """

        student_net = get_param(arch_params, "student")
        teacher_net = get_param(arch_params, "teacher")

        student_architecture = get_param(arch_params, "student_architecture")
        teacher_architecture = get_param(arch_params, "teacher_architecture")
        student_arch_params = get_param(arch_params, "student_arch_params")
        teacher_arch_params = get_param(arch_params, "teacher_arch_params")
        teacher_checkpoint_path = get_param(arch_params, "teacher_checkpoint_path")

        if (student_net and student_architecture) or (not student_net and not student_architecture):
            raise ValueError("Exactly one of: student, student_architecture should be passed through arch_params")
        if (teacher_net and teacher_architecture) or (not teacher_net and not teacher_architecture):
            raise ValueError("Exactly one of: teacher, teacher_architecture should be passed through arch_params")

        if not student_net:
            # DERIVE NUMBER OF CLASSES FROM DATASET INTERFACE IF NOT SPECIFIED
            if 'num_classes' not in student_arch_params.keys():
                if self.dataset_interface is None:
                    raise Exception('Error', 'Number of classes not defined in students arch params and dataset is not '
                                             'defined')
                else:
                    student_arch_params['num_classes'] = len(self.classes)

            # ASSIGN STUDENT'S NUM_CLASSES TO TEACHER AND MAIN KD MODULE ARCH PARAMS
            arch_params['num_classes'] = student_arch_params['num_classes']

            student_arch_params = core_utils.HpmStruct(**student_arch_params)
            student_net, _ = sg_model_utils.instantiate_net(student_architecture, student_arch_params)

        if not teacher_net:
            # MAKE SURE TEACHER'S PRETRAINED NUM CLASSES EQUALS TO THE ONES BELONGING TO STUDENT AS WE CAN'T REPLACE
            # THE TEACHER'S HEAD
            if 'num_classes' in teacher_arch_params and teacher_arch_params['num_classes'] != student_arch_params.num_classes:
                raise Exception('Error', f"Teacher's num_classes ({teacher_arch_params['num_classes']})"
                                         f" must match student num_classes ({student_arch_params.num_classes})")
            teacher_arch_params['num_classes'] = student_arch_params.num_classes
            teacher_arch_params = core_utils.HpmStruct(**teacher_arch_params)

            teacher_pretrained_weights = core_utils.get_param(teacher_arch_params, 'pretrained_weights', default_val=None)
            if teacher_pretrained_weights is not None:
                teacher_pretrained_num_classes = PRETRAINED_NUM_CLASSES[teacher_pretrained_weights]
                if teacher_pretrained_num_classes != arch_params['num_classes']:
                    raise ValueError(
                        "Pretrained dataset number of classes in teacher's arch params must be equal to the student's "
                        "number of classes.")

            teacher_net, _ = sg_model_utils.instantiate_net(teacher_architecture, teacher_arch_params)

            if teacher_checkpoint_path is not None:

                #  WARN THAT TEACHER_CKPT WILL OVERRIDE TEACHER'S PRETRAINED WEIGHTS
                if teacher_pretrained_weights:
                    logger.warning(
                        teacher_checkpoint_path + " checkpoint is "
                                                  "overriding " + teacher_pretrained_weights + " for teacher model")

                # ALWAYS LOAD ITS EMA IF IT EXISTS
                load_teachers_ema = 'ema_net' in read_ckpt_state_dict(teacher_checkpoint_path).keys()
                load_checkpoint_to_model(ckpt_local_path=teacher_checkpoint_path,
                                         load_backbone=False,
                                         net=teacher_net,
                                         strict='no_key_matching',
                                         load_weights_only=True,
                                         load_ema_as_net=load_teachers_ema)

            # CHECK THAT TEACHER NETWORK HOLDS KNOWLEDGE FOR THE STUDENT TO LEARN FROM
            if not (teacher_pretrained_weights or teacher_checkpoint_path or arch_params["load_checkpoint"]):
                raise ValueError("Expected: at least one of: teacher_pretrained_weights, teacher_checkpoint_path or "
                                 "load_kd_model_checkpoint=True")

        arch_params['student'] = student_net
        arch_params['teacher'] = teacher_net
        arch_params["load_checkpoint"] = get_param(arch_params, "load_kd_model_checkpoint", False)
        arch_params["source_ckpt_folder_name"] = get_param(arch_params, "kd_model_source_ckpt_folder_name")
        arch_params["external_checkpoint_path"] = get_param(arch_params, "kd_model_external_checkpoint_path")

        super(KDModel, self).build_model(architecture=architecture,
                                         arch_params=arch_params)

    @staticmethod
    def update_context(context: PhaseContext, **kwargs):

        # OVERRIDE PREDS WITH STUDENT OUTPUT TO FIT METRIC CALLBACKS
        if 'preds' in kwargs.keys():
            kwargs['teacher_output'] = kwargs['preds'].teacher_output
            kwargs['preds'] = kwargs['preds'].student_output

<<<<<<< HEAD
        SgModel.update_context(context, **kwargs)

=======
        SgModel.update_context(context, **kwargs)
>>>>>>> a33b1c1d
<|MERGE_RESOLUTION|>--- conflicted
+++ resolved
@@ -8,14 +8,11 @@
 from super_gradients.training.pretrained_models import PRETRAINED_NUM_CLASSES
 from super_gradients.training.utils import get_param
 from super_gradients.training.utils.callbacks import PhaseContext
-<<<<<<< HEAD
 from super_gradients.training.utils.checkpoint_utils import read_ckpt_state_dict, \
     load_checkpoint_to_model
 from super_gradients.training.exceptions.kd_model_exceptions import ArchitectureKwargsException, \
     UnsupportedKDArchitectureException, InconsistentParamsException, UnsupportedKDModelArgException, \
     TeacherKnowledgeException, UndefinedNumClassesException
-=======
->>>>>>> a33b1c1d
 
 logger = get_logger(__name__)
 
@@ -161,9 +158,4 @@
             kwargs['teacher_output'] = kwargs['preds'].teacher_output
             kwargs['preds'] = kwargs['preds'].student_output
 
-<<<<<<< HEAD
-        SgModel.update_context(context, **kwargs)
-
-=======
-        SgModel.update_context(context, **kwargs)
->>>>>>> a33b1c1d
+        SgModel.update_context(context, **kwargs)